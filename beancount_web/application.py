--- conflicted
+++ resolved
@@ -20,12 +20,7 @@
     monthly_totals = app.api.monthly_totals(account_name)
 
     if with_journal:
-<<<<<<< HEAD
-        journal = app.api.journal(account_name)
-=======
         journal = app.api.journal(account_name, with_change_and_balance=True)
-        monthly_totals = app.api.monthly_totals(account_name)
->>>>>>> d5a51515
 
         # should this be done in the api?
         linechart_data = []
